--- conflicted
+++ resolved
@@ -821,14 +821,11 @@
         header_retrieved = true;
       }
       while (method != nullptr) {
-<<<<<<< HEAD
         if (!header_retrieved) {
           cur_oat_quick_method_header_ = method->GetOatQuickMethodHeader(cur_quick_frame_pc_);
         }
         header_retrieved = false;  // Force header retrieval in next iteration.
-=======
-        cur_oat_quick_method_header_ = method->GetOatQuickMethodHeader(cur_quick_frame_pc_, true);
->>>>>>> c494c0c3
+
         SanityCheckFrame();
 
         if ((walk_kind_ == StackWalkKind::kIncludeInlinedFrames)
