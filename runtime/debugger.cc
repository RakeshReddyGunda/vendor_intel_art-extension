--- conflicted
+++ resolved
@@ -1468,16 +1468,11 @@
 }
 
 bool Dbg::MatchType(mirror::Class* event_class, JDWP::RefTypeId class_id) {
-<<<<<<< HEAD
+  if (event_class == nullptr) {
+    return false;
+  }
   JDWP::JdwpError error;
   mirror::Class* expected_class = DecodeClass(class_id, &error);
-=======
-  if (event_class == nullptr) {
-    return false;
-  }
-  JDWP::JdwpError status;
-  mirror::Class* expected_class = DecodeClass(class_id, status);
->>>>>>> 4e94fe3e
   CHECK(expected_class != nullptr);
   return expected_class->IsAssignableFrom(event_class);
 }
@@ -1518,18 +1513,12 @@
   return m->GetName();
 }
 
-<<<<<<< HEAD
 std::string Dbg::GetFieldName(JDWP::FieldId field_id) {
-  return FromFieldId(field_id)->GetName();
-=======
-std::string Dbg::GetFieldName(JDWP::FieldId field_id)
-    SHARED_LOCKS_REQUIRED(Locks::mutator_lock_) {
   mirror::ArtField* f = FromFieldId(field_id);
   if (f == nullptr) {
     return "NULL";
   }
   return f->GetName();
->>>>>>> 4e94fe3e
 }
 
 /*
